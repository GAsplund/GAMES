--- conflicted
+++ resolved
@@ -26,12 +26,6 @@
         uses: actions/setup-node@v3
         with:
           node-version: 18
-<<<<<<< HEAD
-      - name: pnpm install
-        run: npm install -g pnpm
-      - run: pnpm install --frozen-lockfile
-      - run: pnpm test
-=======
       -
         name: pnpm install
         run: npm install -g pnpm
@@ -39,21 +33,12 @@
         run: pnpm install --frozen-lockfile
       -
         run: pnpm test
->>>>>>> 17c22bc6
 
   build:
     name: Build docker container
 
     needs: [test]
     runs-on: ubuntu-latest
-<<<<<<< HEAD
-
-    steps:
-      - uses: actions/checkout@v3
-      - name: Set up Docker Buildx
-        uses: docker/setup-buildx-action@v2
-      - name: Login to GitHub Container Registry
-=======
     
     steps:
       -
@@ -63,19 +48,14 @@
         uses: docker/setup-buildx-action@v2
       -
         name: Login to GitHub Container Registry
->>>>>>> 17c22bc6
         if: ${{ github.ref == 'refs/heads/main' }}
         uses: docker/login-action@v2
         with:
           registry: ghcr.io
           username: ${{ github.repository_owner }}
           password: ${{ secrets.GITHUB_TOKEN }}
-<<<<<<< HEAD
-      - name: Build Docker image (and push on main)
-=======
       -
         name: Build Docker image (and push on main)
->>>>>>> 17c22bc6
         uses: docker/build-push-action@v4.0.0
         with:
           context: ./backend
