datasource db {
    url      = env("DB_URL")
    provider = "postgresql"
}

generator client {
    provider = "prisma-client-js"
}

model Game {
    id              String   @id @default(cuid())
    name            String
    description     String
    platform        Platform @relation(fields: [platformName], references: [name])
    platformName    String
    dateReleased    DateTime
    //dateAdded DateTime
    //canBorrow Boolean
    playerMin       Int
    playerMax       Int
    playtimeMinutes Int // Stored in minutes @map("playtime")
<<<<<<< HEAD
    borrow          Borrow[]
=======
    borrow Borrow[]
    request BorrowRequest[]
>>>>>>> c7aa3f19

    @@map("games")
}

model Platform {
    name String @id
    game Game[]
    suggest Suggest[]

    @@map("platforms")
}

<<<<<<< HEAD
model User {
    id  String @id @default(cuid())
    cid String @unique

    organizationsMember OrganizationMember[]
    organizationsAdmin  OrganizationAdmin[]
=======

model User {
    id              String   @id @default(cuid())
    cid             String   @unique
>>>>>>> c7aa3f19

    @@map("users")
}

<<<<<<< HEAD
model OrganizationMember {
    organization      Organization       @relation(fields: [organizationId], references: [id])
    organizationId    String
    user              User               @relation(fields: [userId], references: [id])
    userId            String
    addedFromGamma    Boolean            @default(false)
    organizationAdmin OrganizationAdmin?

    @@id([organizationId, userId])
    @@map("organization_members")
}

model OrganizationAdmin {
    organization       Organization       @relation(fields: [organizationId], references: [id])
    organizationId     String
    user               User               @relation(fields: [userId], references: [id])
    userId             String
    addedFromGamma     Boolean            @default(false)
    organizationMember OrganizationMember @relation(fields: [organizationId, userId], references: [organizationId, userId])

    @@id([organizationId, userId])
    @@map("organization_admins")
}

model Organization {
    id                 String   @id @default(cuid())
    gammaSuperNames    String[]
    addGammaAsOrgAdmin Boolean  @default(false)

    name String

    members OrganizationMember[]
    admins  OrganizationAdmin[]

    @@map("organizations")
}

=======
>>>>>>> c7aa3f19
model Borrow {
    game        Game     @relation(fields: [gameId], references: [id])
    id          String   @id @default(cuid())
    gameId      String
    user        String
    borrowStart DateTime
    borrowEnd   DateTime
    returned    Boolean  @default(false)

    @@map("borrows")

}

enum BorrowRequestStatus {
    PENDING
    ACCEPTED
    REJECTED
}

model BorrowRequest {
    game            Game                @relation(fields: [gameId], references: [id])
    gameId          String
    user            String
    borrowStart     DateTime
    borrowEnd       DateTime
    status          BorrowRequestStatus @default(PENDING)

    @@id([gameId, borrowStart, borrowEnd])
    @@map("borrow_requests")
}

model Suggest {
    name String @id
    description String
    platform        Platform @relation(fields: [platformName], references: [name])
    platformName    String 
    dateReleased    DateTime
    playtimeMinutes Int // Stored in minutes @map("playtime")
    playerMin    Int
    playerMax    Int
    @@map("suggests")
}<|MERGE_RESOLUTION|>--- conflicted
+++ resolved
@@ -19,12 +19,9 @@
     playerMin       Int
     playerMax       Int
     playtimeMinutes Int // Stored in minutes @map("playtime")
-<<<<<<< HEAD
-    borrow          Borrow[]
-=======
+   
     borrow Borrow[]
     request BorrowRequest[]
->>>>>>> c7aa3f19
 
     @@map("games")
 }
@@ -37,24 +34,17 @@
     @@map("platforms")
 }
 
-<<<<<<< HEAD
 model User {
     id  String @id @default(cuid())
     cid String @unique
 
     organizationsMember OrganizationMember[]
     organizationsAdmin  OrganizationAdmin[]
-=======
 
-model User {
-    id              String   @id @default(cuid())
-    cid             String   @unique
->>>>>>> c7aa3f19
 
     @@map("users")
 }
 
-<<<<<<< HEAD
 model OrganizationMember {
     organization      Organization       @relation(fields: [organizationId], references: [id])
     organizationId    String
@@ -92,8 +82,6 @@
     @@map("organizations")
 }
 
-=======
->>>>>>> c7aa3f19
 model Borrow {
     game        Game     @relation(fields: [gameId], references: [id])
     id          String   @id @default(cuid())
