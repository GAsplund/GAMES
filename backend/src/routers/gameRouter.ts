--- conflicted
+++ resolved
@@ -169,16 +169,11 @@
 	platform: z.string().min(1).optional(),
 	releaseBefore: z.string().datetime().optional(), // ISO date string
 	releaseAfter: z.string().datetime().optional(), // ISO date string
-<<<<<<< HEAD
 	playtimeMin: z.number().int().min(1).optional(),
 	playtimeMax: z.number().int().min(1).optional(),
 	playerCount: z.number().int().min(1).max(2000).optional()
-=======
-	playtime: z.number().int().min(1).optional(),
-	playerCount: z.number().int().min(1).max(2000).optional(),
 	owner: z.string().cuid2().optional(),
 	location: z.string().min(1).max(500).optional()
->>>>>>> 0bfe3723
 });
 
 /**
@@ -207,23 +202,17 @@
  *    "id": "clgkri8kk0000przwvkvbyj95",
  *    "name": "Game 1",
  *    "description": "Game 1 description",
-<<<<<<< HEAD
- * 	"platformName": "Steam",
- *	   "releaseDate": "2023-04-13",
- *	   "playtimeMin": "10",
-*	   "playtimeMax": "60"
-=======
  * 	  "platformName": "Steam",
  *	  "releaseDate": "2023-04-13",
- *	  "playtimeMinutes": "60"
+ *	  "playtimeMin": "10",
+ *	  "playtimeMax": "60"
  *	  "location": "Hubben"
->>>>>>> 0bfe3723
  *   }
  * ]
  *
  * @apiUse ZodError
  */
-<<<<<<< HEAD
+
 gameRouter.post('/filter', validateRequestBody(filterGamesSchema), async (req, res) => {
 	const body = req.body;
 	const filter: Filter = {};
@@ -256,44 +245,6 @@
 		if (body.playtimeMin)
 			filter.playtimeMinutes.gte = body.playtimeMin;
 	}
-	const games = await filterGames(filter);
-=======
-gameRouter.post(
-	'/filter',
-	validateRequestBody(filterGamesSchema),
-	async (req, res) => {
-		const body = req.body;
->>>>>>> 0bfe3723
-
-		const filter: Filter = {};
-		if (body.name) filter.name = { contains: body.name, mode: 'insensitive' };
-
-		if (body.owner) filter.gameOwnerId = body.owner;
-
-		if (body.releaseAfter)
-			filter.dateReleased = {
-				gte: new Date(body.releaseAfter)
-			};
-
-		if (body.releaseBefore)
-			filter.dateReleased = {
-				lte: new Date(body.releaseBefore)
-			};
-
-		if (body.releaseAfter && body.releaseBefore)
-			filter.dateReleased = {
-				lte: new Date(body.releaseBefore),
-				gte: new Date(body.releaseAfter)
-			};
-
-		if (body.playerCount) {
-			filter.playerMax = { gte: body.playerCount };
-			filter.playerMin = { lte: body.playerCount };
-		}
-
-		if (body.platform) filter.platform = { name: body.platform };
-
-		if (body.playtime) filter.playtimeMinutes = body.playtime;
 
 		if (body.location) filter.location = { contains: body.location, mode: 'insensitive' };
 
