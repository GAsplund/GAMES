import cors from 'cors';
import { config } from 'dotenv';
import express from 'express';

<<<<<<< HEAD
import gameRouter from './routers/gameRouter';
=======
import gameRouter from './routers/gameRouter.js';
import platformRouter from './routers/platformRouter.js';

>>>>>>> de04ab07
config(); // Load .env file

const app = express();
app.use(express.json());

console.log('NODE_ENV: ', process.env.NODE_ENV);

if (process.env.NODE_ENV === 'development') {
	app.use(cors());
}

/**
 * @apiDefine ZodError
 * @apiError InvalidRequest Invalid request body
 * @apiErrorExample {json} Error-Response:
 *  [
 *	 {
 *	  "type": "Body",
 *	   "errors": {
 *		 "issues": [
 *		  {
 *		   "code": "invalid_type",
 *		   "expected": "string",
 *		   "received": "undefined",
 *		   "path": [
 *			"name"
 *		   ],
 *		   "message": "Required"
 *	      }
 *	   	],
 *	   	"name": "ZodError"
 *     }
 *	  }
 *  ]
 */

/**
 * @api {get} / Request Hello World
 * @apiName GetHelloWorld
 * @apiGroup Hello
 *
 * @apiSuccess {String} message Hello World
 *
 * @apiSuccessExample Success-Response:
 *    HTTP/1.1 200 OK
 *   {
 *    "message": "Hello World"
 *  }
 */
app.get('/', (req, res) => {
	res.status(200).json({ message: 'Hello World' });
});

app.use('/api/v1/games', gameRouter);
app.use('/api/v1/platforms', platformRouter);

export default app;<|MERGE_RESOLUTION|>--- conflicted
+++ resolved
@@ -2,13 +2,10 @@
 import { config } from 'dotenv';
 import express from 'express';
 
-<<<<<<< HEAD
-import gameRouter from './routers/gameRouter';
-=======
+
 import gameRouter from './routers/gameRouter.js';
 import platformRouter from './routers/platformRouter.js';
 
->>>>>>> de04ab07
 config(); // Load .env file
 
 const app = express();
