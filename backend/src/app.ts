import cors from 'cors';
import { config } from 'dotenv';
import express from 'express';
<<<<<<< HEAD
import authRouter from './routers/authenticationRouter.js';
=======
import borrowRouter from './routers/borrowRouter.js';

>>>>>>> 1a4563a6
import gameRouter from './routers/gameRouter.js';
import platformRouter from './routers/platformRouter.js';
import initializePassport from './passport.js';

config(); // Load .env file

const app = express();

await initializePassport(app);

app.use(express.json());

console.log('NODE_ENV: ', process.env.NODE_ENV);

if (process.env.NODE_ENV === 'development') {
	app.use(cors());
}

/**
 * @apiDefine ZodError
 * @apiError InvalidRequest Invalid request body
 * @apiErrorExample {json} Error-Response:
 *  [
 *	 {
 *	  "type": "Body",
 *	   "errors": {
 *		 "issues": [
 *		  {
 *		   "code": "invalid_type",
 *		   "expected": "string",
 *		   "received": "undefined",
 *		   "path": [
 *			"name"
 *		   ],
 *		   "message": "Required"
 *	      }
 *	   	],
 *	   	"name": "ZodError"
 *     }
 *	  }
 *  ]
 */

/**
 * @api {get} / Request Hello World
 * @apiName GetHelloWorld
 * @apiGroup Hello
 *
 * @apiSuccess {String} message Hello World
 *
 * @apiSuccessExample Success-Response:
 *    HTTP/1.1 200 OK
 *   {
 *    "message": "Hello World"
 *  }
 */
app.get('/', (req, res) => {
	res.status(200).json({ message: 'Hello World' });
});

app.use('/api/v1/auth', authRouter);
app.use('/api/v1/games', gameRouter);
app.use('/api/v1/platforms', platformRouter);
app.use('/api/v1/borrow', borrowRouter);

app.listen(8080, () => {
	console.log('Server is running on port 8080');
});<|MERGE_RESOLUTION|>--- conflicted
+++ resolved
@@ -1,12 +1,9 @@
 import cors from 'cors';
 import { config } from 'dotenv';
 import express from 'express';
-<<<<<<< HEAD
+
 import authRouter from './routers/authenticationRouter.js';
-=======
 import borrowRouter from './routers/borrowRouter.js';
-
->>>>>>> 1a4563a6
 import gameRouter from './routers/gameRouter.js';
 import platformRouter from './routers/platformRouter.js';
 import initializePassport from './passport.js';
