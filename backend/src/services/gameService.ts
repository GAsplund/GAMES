--- conflicted
+++ resolved
@@ -105,11 +105,7 @@
 };
 
 
-<<<<<<< HEAD
-export const removeGame = async (gameID: string) => {
-=======
 export const removeGame = async (gameID : string) => {
->>>>>>> 29a1d848
 	const game = await prisma.game.findUnique({
 		where: {
 			id: gameID
@@ -126,11 +122,7 @@
 
 	return await prisma.game.delete({
 		where: {
-<<<<<<< HEAD
-			id: gameID,
-=======
 			id : gameID,
->>>>>>> 29a1d848
 		}
 	});
 };