--- conflicted
+++ resolved
@@ -46,13 +46,9 @@
 			borrow: true, // TODO: See what is given
 			playerMin: true,
 			playerMax: true,
-<<<<<<< HEAD
-			gameOwnerId: true,
-			rating: true
-=======
+			rating: true,
 			location: true,
 			gameOwnerId: true
->>>>>>> d7e66630
 		}
 	});
 };
@@ -121,14 +117,10 @@
 			playerMin: true,
 			playerMax: true,
 			borrow: true,
-<<<<<<< HEAD
-			gameOwnerId: true,
-			rating: true
-=======
+			rating: true,
 			location: true,
 			gameOwnerId: true,
 			playStatus: true
->>>>>>> d7e66630
 		},
 		where: filter
 	});
