import { prisma } from '../prisma.js';

export interface Filter {
	search?: string | undefined;
	releaseBefore?: Date | undefined;
	releaseAfter?: Date | undefined;
	playerMax?: number | undefined;
	playerMin?: number | undefined;
	platform?: string | undefined;
	playtimeMin?: number | undefined;
	playtimeMax?: number | undefined;
	location?: string | undefined;
	gameOwnerId?: string | undefined;
}

export const searchAndFilterGames = async (filter?: Filter) => {
	return await prisma.game.findMany({
		where: {
			name: {
				contains: filter?.search,
				mode: 'insensitive'
			},
			dateReleased: {
				lte: filter?.releaseBefore,
				gte: filter?.releaseAfter
			},
			playerMax: {
				gte: filter?.playerMax
			},
			playerMin: {
				lte: filter?.playerMin
			},
			platformName: {
				contains: filter?.platform,
				mode: 'insensitive'
			},
			playtimeMinutes: {
				gte: filter?.playtimeMin,
				lte: filter?.playtimeMax
			},
			location: {
				contains: filter?.location,
				mode: 'insensitive'
			},
			gameOwnerId: {
				equals: filter?.gameOwnerId
			}
		},
		include: {
<<<<<<< HEAD
			borrow: {},
			playStatus: {}
=======
			borrow: {}
>>>>>>> a943ecc3
		}
	});
};

export const createGame = async (
	name: string,
	description: string,
	platform: string,
	releaseDate: Date,
	playtimeMinutes: number,
	playerMin: number,
	playerMax: number,
	location: string,
	gameOwnerId: string
) => {
	await prisma.game.create({
		data: {
			name,
			description,
			platform: {
				connect: {
					name: platform
				}
			},
			dateReleased: releaseDate,
			playtimeMinutes,
			playerMin,
			playerMax,
			location,
			GameOwner: {
				connect: {
					id: gameOwnerId
				}
			}
		}
	});
};

export const getAllGames = async () => {
	return await prisma.game.findMany({
		select: {
			id: true,
			name: true,
			description: true,
			platformName: true,
			dateReleased: true,
			playtimeMinutes: true,
			borrow: true, // TODO: See what is given
			playerMin: true,
			playerMax: true,
			rating: true,
			location: true,
			gameOwnerId: true
		}
	});
};

export const getGameById = async (gameId: string) => {
	return await prisma.game.findUnique({
		where: {
			id: gameId
		}
	});
};

export const removeGame = async (gameId: string) => {
	const game = await prisma.game.findUnique({
		where: {
			id: gameId
		},
		include: {
			borrow: true
		}
	});

	if (!game) throw new Error('Game not found');

	const borrows = game.borrow.filter(
		(borrow) => !borrow.returned && borrow.borrowStart < new Date()
	);

	if (borrows.length > 0) throw new Error('Game is currently borrowed');

	await prisma.game.delete({
		where: {
			id: gameId
		}
	});
};

export const markGameAsPlayed = async (gameID: string, cid: string) => {
	const user = await prisma.user.findUnique({
		where: {
			cid: cid
		}
	});
	if (!user) throw new Error('User not found');
	await prisma.playStatus.create({
		data: {
			gameId: gameID,
			userId: user.id
		}
	});
<<<<<<< HEAD
}
export const markGameAsNotPlayed = async (gameID: string, cid: string) => {
	const user = await prisma.user.findUnique({
		where: {
			cid: cid
		}
	});
	if (!user) throw new Error('User not found');
	await prisma.playStatus.delete({
		where: {
			gameId_userId: {
				gameId: gameID,
				userId: user.id
			}
		}
	});
}
=======
};
>>>>>>> a943ecc3
<|MERGE_RESOLUTION|>--- conflicted
+++ resolved
@@ -47,12 +47,8 @@
 			}
 		},
 		include: {
-<<<<<<< HEAD
 			borrow: {},
 			playStatus: {}
-=======
-			borrow: {}
->>>>>>> a943ecc3
 		}
 	});
 };
@@ -156,8 +152,7 @@
 			userId: user.id
 		}
 	});
-<<<<<<< HEAD
-}
+};
 export const markGameAsNotPlayed = async (gameID: string, cid: string) => {
 	const user = await prisma.user.findUnique({
 		where: {
@@ -173,7 +168,4 @@
 			}
 		}
 	});
-}
-=======
-};
->>>>>>> a943ecc3
+};