--- conflicted
+++ resolved
@@ -92,23 +92,17 @@
 		lte: number;
 	};
 	platform?: {
-<<<<<<< HEAD
 		name: string
 	},
 	playtimeMinutes?: {
 		lte?: number,
 		gte?: number
 	}
-=======
-		name: string;
-	};
-	playtimeMinutes?: number;
 	location?: {
 		contains: string;
 		mode: 'insensitive';
 	};
 	gameOwnerId?: string;
->>>>>>> 0bfe3723
 };
 export const filterGames = async (filter: Filter) => {
 	return await prisma.game.findMany({
