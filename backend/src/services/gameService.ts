import { prisma } from '../prisma.js';

export const createGame = async (
	name: string,
	description: string,
	platform: string,
	releaseDate: Date,
	playtimeMinutes: number,
	playerMin: number,
	playerMax: number
) => {
	await prisma.game.create({
		data: {
			name,
			description,
			platform: {
				connect: {
					name: platform
				}
			},
			dateReleased: releaseDate,
			playtimeMinutes,
			playerMin,
			playerMax
		}
	});
};

export const getAllGames = async () => {
	return await prisma.game.findMany({
		select: {
			id: true,
			name: true,
			description: true,
			platformName: true,
			dateReleased: true,
			playtimeMinutes: true,
<<<<<<< HEAD
			borrow: true // TODO: See what is given
=======
			playerMin: true,
			playerMax: true
		}
	});
};

export const searchGames = async (term: string) => {
	return await prisma.game.findMany({
		select: {
			id: true,
			name: true,
			description: true,
			platformName: true,
			dateReleased: true,
			playtimeMinutes: true,
			playerMin: true,
			playerMax: true
		},
		where: {
			name: {
				contains: term,
				mode: 'insensitive'
			}
>>>>>>> 4e2bc515
		}
	});
};<|MERGE_RESOLUTION|>--- conflicted
+++ resolved
@@ -35,9 +35,7 @@
 			platformName: true,
 			dateReleased: true,
 			playtimeMinutes: true,
-<<<<<<< HEAD
 			borrow: true // TODO: See what is given
-=======
 			playerMin: true,
 			playerMax: true
 		}
@@ -61,7 +59,6 @@
 				contains: term,
 				mode: 'insensitive'
 			}
->>>>>>> 4e2bc515
 		}
 	});
 };