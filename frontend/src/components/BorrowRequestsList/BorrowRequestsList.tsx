--- conflicted
+++ resolved
@@ -14,14 +14,8 @@
 }
 
 const BorrowRequestsList: FC<BorrowRequestsListProps> = () => {
-<<<<<<< HEAD
-	const [apiPath, setApiPath] = useState("/borrow/request/list")
-	const { data, error, loading } = useApiGet<BorrowRequest[]>(apiPath);
-	
-=======
 	const { data, error, isLoading } = useBorrowRequestList();
 
->>>>>>> 026e96be
 	return (
 		<div style={{ width: 'auto' }}>
 			{isLoading ? <p>Loading...</p> : null}
