import { useApiPost } from '@/src/hooks/apiHooks';
import debounce from 'lodash.debounce';
import { ChangeEvent, FC, useState } from 'react';
import GameCard from '../GameCard/GameCard';
import GameFilter from '../GameFilter/GameFilter';
import styles from './GamesList.module.css';

interface GamesListProps {}

interface Game {
	id: string;
	name: string;
	description: string;
	platformName: string;
	playtimeMinutes: string;
	releaseDate: string;
	isBorrowed: boolean;
	playerMin: string;
	playerMax: string;
	location: string; 
	owner: string;
<<<<<<< HEAD
	ratingAvg: string;
	ratingUser: string;
=======
	isPlayed: boolean;
>>>>>>> d7e66630
}
type SearchFilter = {
	name?: string;
	platform?: string;
	releaseBefore?: Date;
	releaseAfter?: Date;
	playtimeMax?: number;
	playtimeMin?: number;
	playerCount?: number;
	location?: string; 
	owner?: string;
};

const GamesList: FC<GamesListProps> = () => {
	const apiPath = '/games/filter';
	const [isSearching, setIsSearching] = useState(false);
	const { postData, error, loading, data } = useApiPost<Game[]>(apiPath);
	const [platform, setPlatform] = useState('');
	const [releaseBefore, setReleaseBefore] = useState<Date>();
	const [releaseAfter, setReleaseAfter] = useState<Date>();
	const [playtimeMax, setPlaytimeMax] = useState<number>();
	const [playtimeMin, setPlaytimeMin] = useState<number>();
	const [playerCount, setPlayerCount] = useState<number>();
	const [owner, setOwner] = useState<string>();
	const searchFilter: SearchFilter = {};

	const search = debounce((e: ChangeEvent<HTMLInputElement>) => {
		setIsSearching(true);
		if (e !== undefined) {
			if (e.target.value) searchFilter.name = e.target.value;
		}
		if (platform) searchFilter.platform = platform;
		if (releaseBefore) searchFilter.releaseBefore = new Date(releaseBefore);
		if (releaseAfter) searchFilter.releaseAfter = new Date(releaseAfter);
		if (playtimeMax) searchFilter.playtimeMax = playtimeMax;
		if (playtimeMin) searchFilter.playtimeMin = playtimeMin;
		if (playerCount) searchFilter.playerCount = playerCount;
		if (owner) searchFilter.owner = owner;
		postData(searchFilter);
	}, 300);

	return (
		<>
			<GameFilter
				setPlatform={setPlatform}
				setReleaseBefore={setReleaseBefore}
				setReleaseAfter={setReleaseAfter}
				setPlaytimeMax={setPlaytimeMax}
				setPlaytimeMin={setPlaytimeMin}
				setPlayerCount={setPlayerCount}
				setOwner={setOwner}
				platform={platform}
				releaseAfter={releaseAfter}
				releaseBefore={releaseBefore}
				playtimeMax={playtimeMax}
				playtimeMin={playtimeMin}
				playerCount={playerCount}
				owner={owner}
				filterFunction={search}
			/>
			<div style={{ width: 'auto' }}>
				<input
					className={styles.gamesListSearchBar}
					type="text"
					placeholder="Search for a game"
					onChange={search}
					onLoad={search}
				/>

				{loading ? <p>Loading...</p> : null}

				{error ? <p>Error: {error}</p> : null}

				{postData?.length == 0 && isSearching ? (
					<p>No games matching your search</p>
				) : null}

				{data ? (
					<ul className={styles.gamesList}>
						{data.map((game: Game) => (
							<GameCard
								key={game.id}
								id={game.id}
								name={game.name}
								description={game.description}
								platform={game.platformName}
								playtimeMinutes={game.playtimeMinutes}
								releaseDate={game.releaseDate}
								isBorrowed={game.isBorrowed}
								playerMin={game.playerMin}
								playerMax={game.playerMax}
								location={game.location}
								owner={game.owner}
<<<<<<< HEAD
								ratingAvg={game.ratingAvg}
								ratingUser={game.ratingUser}
=======
								isPlayed={game.isPlayed}
>>>>>>> d7e66630
							/>
						))}
					</ul>
				) : null}
			</div>
		</>
	);
};

export default GamesList;<|MERGE_RESOLUTION|>--- conflicted
+++ resolved
@@ -19,12 +19,9 @@
 	playerMax: string;
 	location: string; 
 	owner: string;
-<<<<<<< HEAD
 	ratingAvg: string;
 	ratingUser: string;
-=======
 	isPlayed: boolean;
->>>>>>> d7e66630
 }
 type SearchFilter = {
 	name?: string;
@@ -118,12 +115,9 @@
 								playerMax={game.playerMax}
 								location={game.location}
 								owner={game.owner}
-<<<<<<< HEAD
 								ratingAvg={game.ratingAvg}
 								ratingUser={game.ratingUser}
-=======
 								isPlayed={game.isPlayed}
->>>>>>> d7e66630
 							/>
 						))}
 					</ul>
