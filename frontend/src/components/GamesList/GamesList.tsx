--- conflicted
+++ resolved
@@ -84,7 +84,6 @@
 					<p>No games matching your search</p>
 				) : null}
 
-<<<<<<< HEAD
 			{data ? (
 				<ul className={styles.gamesList}>
 					{data.map((game) => (
@@ -104,27 +103,6 @@
 				</ul>
 			) : null}
 		</div>
-=======
-				{data ? (
-					<ul className={styles.gamesList}>
-						{data.map((game: Game) => (
-							<GameCard
-								key={game.id}
-								name={game.name}
-								description={game.description}
-								platform={game.platformName}
-								playtimeMinutes={game.playtimeMinutes}
-								releaseDate={game.releaseDate}
-								isBorrowed={game.isBorrowed}
-								playerMin={game.playerMin}
-								playerMax={game.playerMax}
-							/>
-						))}
-					</ul>
-				) : null}
-			</div>
-		</>
->>>>>>> bbe1e696
 	);
 };
 
