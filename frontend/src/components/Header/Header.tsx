import { FC } from 'react';
import styles from './Header.module.css';

interface HeaderProps {}

const Header: FC<HeaderProps> = () => {
	return (
		<header className={styles.header}>
			<h1>Extremely Ugly GAMES Header</h1>
			<nav>
				<a href="/">Home</a>
				<a style={{ marginLeft: '5px' }} href="/add">
					Add
				</a>
				<a style={{ marginLeft: '5px' }} href="/addplatform">Add platform</a>
<<<<<<< HEAD
				<a style={{ marginLeft: '5px' }} href="/borrowlist">Borrow requests</a>
=======
				<a style={{ marginLeft: '5px' }} href="/addsuggestion">
					Add Suggestion
				</a>
				<a style={{ marginLeft: '5px' }} href="/suggestion">
					Suggestions
				</a>
>>>>>>> 3d68b011
			</nav>
		</header>
	);
};

export default Header;<|MERGE_RESOLUTION|>--- conflicted
+++ resolved
@@ -13,16 +13,13 @@
 					Add
 				</a>
 				<a style={{ marginLeft: '5px' }} href="/addplatform">Add platform</a>
-<<<<<<< HEAD
 				<a style={{ marginLeft: '5px' }} href="/borrowlist">Borrow requests</a>
-=======
 				<a style={{ marginLeft: '5px' }} href="/addsuggestion">
 					Add Suggestion
 				</a>
 				<a style={{ marginLeft: '5px' }} href="/suggestion">
 					Suggestions
 				</a>
->>>>>>> 3d68b011
 			</nav>
 		</header>
 	);
