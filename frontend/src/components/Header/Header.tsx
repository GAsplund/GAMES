import UserProfile from '@/src/components/UserProfile/UserProfile';
import { useUser } from '@/src/hooks/api/auth';
import Link from 'next/link';
import { useRouter } from 'next/router';
import { FC } from 'react';
import styles from './Header.module.scss';

interface HeaderProps {}

const Header: FC<HeaderProps> = () => {
	return (
		<header className={styles.header}>
			<div className={styles.navigation}>
<<<<<<< HEAD
				<a className={styles.title} href="/">
					G.A.M.E.S
				</a>
=======
				<Link className={styles.title} href="/">
					G.A.M.E.S
				</Link>
>>>>>>> df933953
				<nav className={styles.nav}>
					<PublicLinks />

					<ProtectedLinks />

					<AdminLinks />
				</nav>
			</div>
			<UserProfile />
		</header>
	);
};

const PublicLinks = () => {
	return (
		<>
			<StyledLink name="Browse" href="/" />

			<StyledLink name="Suggestions" href="/suggestion" />

			<StyledLink name="Scheduled Bookings" href="/bookings" />
		</>
	);
};

const ProtectedLinks = () => {
	const { data, isLoading } = useUser();

	if (isLoading) return null;

	if (!data) return null;

	return (
		<>
			<StyledLink name="Add platform" href="/addplatform" />

			<StyledLink name="Borrow requests" href="/borrowlist" />

			<StyledLink name="Add Suggestion" href="/addsuggestion" />
		</>
	);
};

const AdminLinks = () => {
	const { data, isLoading } = useUser();

	if (isLoading) return null;

	if (!data || !data.isSiteAdmin) return null;

	return <StyledLink name="Admin" href="/admin" />;
};

const StyledLink = ({ href, name }: { href: string; name: string }) => {
	const router = useRouter();

	return (
		<Link
			className={
				router.pathname === href
					? `${styles.link} ${styles.active}`
					: styles.link
			}
			href={href}
		>
			{name}
		</Link>
	);
};

export default Header;<|MERGE_RESOLUTION|>--- conflicted
+++ resolved
@@ -11,15 +11,9 @@
 	return (
 		<header className={styles.header}>
 			<div className={styles.navigation}>
-<<<<<<< HEAD
-				<a className={styles.title} href="/">
-					G.A.M.E.S
-				</a>
-=======
 				<Link className={styles.title} href="/">
 					G.A.M.E.S
 				</Link>
->>>>>>> df933953
 				<nav className={styles.nav}>
 					<PublicLinks />
 
