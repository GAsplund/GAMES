import { FC } from 'react';
import styles from './Header.module.css';
import LoginStatus from '@/src/components/LoginStatus/LoginStatus';

interface HeaderProps {}

const Header: FC<HeaderProps> = () => {



	return (
		<header className={styles.header}>
			<h1>Extremely Ugly GAMES Header</h1>
			<nav>
				<a href="/">Home</a>
				<a style={{ marginLeft: '5px' }} href="/add">
					Add
				</a>
				<a style={{ marginLeft: '5px' }} href="/addplatform">Add platform</a>
<<<<<<< HEAD
				<a style={{ marginLeft: '5px' }} href="/borrowlist">Borrow requests</a>
=======

>>>>>>> bbe1e696
				<a style={{ marginLeft: '5px' }} href="/addsuggestion">
					Add Suggestion
				</a>
				<a style={{ marginLeft: '5px' }} href="/suggestion">
					Suggestions
				</a>
        
        <LoginStatus />

			</nav>
		</header>
	);
};

export default Header;<|MERGE_RESOLUTION|>--- conflicted
+++ resolved
@@ -17,11 +17,7 @@
 					Add
 				</a>
 				<a style={{ marginLeft: '5px' }} href="/addplatform">Add platform</a>
-<<<<<<< HEAD
 				<a style={{ marginLeft: '5px' }} href="/borrowlist">Borrow requests</a>
-=======
-
->>>>>>> bbe1e696
 				<a style={{ marginLeft: '5px' }} href="/addsuggestion">
 					Add Suggestion
 				</a>
