import { FC } from 'react';
import styles from './Header.module.css';
import LoginStatus from '@/src/components/LoginStatus/LoginStatus';

interface HeaderProps {}

const Header: FC<HeaderProps> = () => {



	return (
		<header className={styles.header}>
			<h1>Extremely Ugly GAMES Header</h1>
			<nav>
				<a href="/">Home</a>
				<a style={{ marginLeft: '5px' }} href="/add">
					Add
				</a>
				<a style={{ marginLeft: '5px' }} href="/addplatform">Add platform</a>

				<a style={{ marginLeft: '5px' }} href="/addsuggestion">
					Add Suggestion
				</a>
				<a style={{ marginLeft: '5px' }} href="/suggestion">
					Suggestions
				</a>
<<<<<<< HEAD
				<a style={{ marginLeft: '5px' }} href="/bookings">
					Scheduled bookings
				</a>
=======
        
        <LoginStatus />

>>>>>>> bbe1e696
			</nav>
		</header>
	);
};

export default Header;<|MERGE_RESOLUTION|>--- conflicted
+++ resolved
@@ -24,15 +24,12 @@
 				<a style={{ marginLeft: '5px' }} href="/suggestion">
 					Suggestions
 				</a>
-<<<<<<< HEAD
 				<a style={{ marginLeft: '5px' }} href="/bookings">
 					Scheduled bookings
 				</a>
-=======
         
         <LoginStatus />
 
->>>>>>> bbe1e696
 			</nav>
 		</header>
 	);
