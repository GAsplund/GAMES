--- conflicted
+++ resolved
@@ -1,17 +1,12 @@
-<<<<<<< HEAD
-import { Game } from '@/src/hooks/api/games';
 import ClockIcon from '@/src/icons/Clock';
 import PersonIcon from '@/src/icons/Person';
 import { FC, useEffect, useRef, useState } from 'react';
-=======
 import { useUser } from '@/src/hooks/api/auth';
 import { Game, useGameRemover } from '@/src/hooks/api/games';
 import { useAddRating } from '@/src/hooks/api/useAddRating';
 import { useChangePlayStatus } from '@/src/hooks/api/useChangePlayStatus';
 import Link from 'next/link';
-import { FC, useState } from 'react';
 import Select from '../Forms/Select/Select';
->>>>>>> df933953
 import styles from './GameCard.module.scss';
 
 interface GameCardProps {
@@ -52,10 +47,10 @@
 };
 
 const GameRating: FC<GameCardProps> = ({ game }) => {
-<<<<<<< HEAD
+
 	const [ratingWidth, setRatingWidth] = useState(0);
 	const ref = useRef<HTMLSpanElement>(null);
-=======
+
 	const [rating, setRating] = useState<string>(
 		game.ratingUser?.toString() || ''
 	);
@@ -63,7 +58,7 @@
 	const { data } = useUser();
 
 	if (!data) return <p>Average rating: {game.ratingAvg}</p>;
->>>>>>> df933953
+
 
 	useEffect(() => {
 		if (!ref.current || !game.ratingAvg) return;
