--- conflicted
+++ resolved
@@ -5,7 +5,6 @@
 	name: string;
 	description: string;
 	platform: string;
-<<<<<<< HEAD
 	playtime: string;
 }
 
@@ -15,20 +14,13 @@
 	platform,
 	playtime
 }) => {
-=======
-}
-
-const GameCard: FC<GameCardProps> = ({ name, description, platform }) => {
->>>>>>> c47313f6
 	return (
 		<li className={styles.card}>
 			<h2>{name}</h2>
 			<p>{description}</p>
 			<p>Platform: {platform}</p>
-<<<<<<< HEAD
 			<p>Playtime: {playtime} mins</p>
-=======
->>>>>>> c47313f6
+
 		</li>
 	);
 };
