import { FC, useState } from 'react';
import { useApiPost } from '@/src/hooks/apiHooks';
import RemoveGame from '../RemoveGame/RemoveGame';
import styles from './GameCard.module.css';
import Select from '../Forms/Select/Select';

interface Rating {
	rating: number;
}

interface GameCardProps {
	id: string;
	name: string;
	description: string;
	platform: string;
	playtimeMinutes: string;
	releaseDate: string;
	isBorrowed: boolean;
	playerMin: string;
	playerMax: string;
	location: string;
	owner: string;
	ratingAvg: string;
	ratingUser: string;
	isPlayed: boolean;
}

const GameCard: FC<GameCardProps> = ({
	id,
	name,
	description,
	platform,
	releaseDate,
	playtimeMinutes,
	isBorrowed,
	playerMin,
	playerMax,
  location,
	owner,
	isPlayed,
	ratingAvg,
	ratingUser
}) => {
<<<<<<< HEAD
=======

>>>>>>> 50c2d463
	const [rating, setRating] = useState<string>(ratingUser);

	const {
		error: postError,
		loading: postLoading,
		postData: ratePostData
	} = useApiPost('/rating/rate');

<<<<<<< HEAD
	const [apiPath, setApiPath] = useState('/games/markPlayed');
	const { postData } = useApiPost(apiPath);

=======
	const { postData } = useApiPost('/games/markPlayed');
  
>>>>>>> 50c2d463
	return (
		<li className={styles.card}>
			<h2>{name}</h2>
			<p>{description}</p>
			<p>Platform: {platform}</p>
			<p>Playtime: {playtimeMinutes} mins</p>
			<p>Release date: {releaseDate}</p>
			<p>
				Status:
				{isBorrowed ? 'Currently borrowed' : 'Currently Available'}
			</p>
			<p>Minimum players: {playerMin}</p>
			<p>Maximum players: {playerMax}</p>
			<p>Location: {location}</p>
			<p>Owner: {owner}</p>
			<p>
				Game is currently: {isPlayed ? 'played' : `not played`}
				<input
					type="button"
					value={`Mark as ${isPlayed ? 'not played' : 'played'}`}
					onClick={() => {
						if (isPlayed) {
							setApiPath('/games/markNotPlayed');
							postData({ gameId: id });
						} else {
							setApiPath('/games/markPlayed');
							postData({ gameId: id });
						}
					}}
				/>
			</p>
			<form action="/borrow">
				<input type="hidden" id="game" name="game" value={id} />
				<input type="submit" value="Borrow Game" />
			</form>
<<<<<<< HEAD
			<form
				onSubmit={(e) => {
					e.preventDefault();
					if (!rating) return;
					ratePostData({
						game: id,
						rating: parseInt(rating)
					});
				}}
			>
				<Select
					label="Rating"
					options={['1', '2', '3', '4', '5']}
					placeholder="Select a level"
					onChange={(select) => setRating(select.target.value)}
					value={rating || ''}
=======
			<form onSubmit={(e) => {
				e.preventDefault();
				if (!rating) return;
				ratePostData({
					game: id,
					rating: parseInt(rating)
				});
			}}>
				<Select
				label="Rating"
				options={['1', '2', '3', '4', '5']}
				placeholder="Select a level"
				onChange={(select) => setRating(select.target.value)}
				value={rating || ''}
>>>>>>> 50c2d463
				/>
				<br />
				<input type="submit" value="Rate" />
			</form>
			<p>Average rating: {ratingAvg}</p>
			<RemoveGame id={id} />
		</li>
	);
};

export default GameCard;<|MERGE_RESOLUTION|>--- conflicted
+++ resolved
@@ -41,10 +41,7 @@
 	ratingAvg,
 	ratingUser
 }) => {
-<<<<<<< HEAD
-=======
 
->>>>>>> 50c2d463
 	const [rating, setRating] = useState<string>(ratingUser);
 
 	const {
@@ -53,14 +50,9 @@
 		postData: ratePostData
 	} = useApiPost('/rating/rate');
 
-<<<<<<< HEAD
 	const [apiPath, setApiPath] = useState('/games/markPlayed');
 	const { postData } = useApiPost(apiPath);
 
-=======
-	const { postData } = useApiPost('/games/markPlayed');
-  
->>>>>>> 50c2d463
 	return (
 		<li className={styles.card}>
 			<h2>{name}</h2>
@@ -96,24 +88,6 @@
 				<input type="hidden" id="game" name="game" value={id} />
 				<input type="submit" value="Borrow Game" />
 			</form>
-<<<<<<< HEAD
-			<form
-				onSubmit={(e) => {
-					e.preventDefault();
-					if (!rating) return;
-					ratePostData({
-						game: id,
-						rating: parseInt(rating)
-					});
-				}}
-			>
-				<Select
-					label="Rating"
-					options={['1', '2', '3', '4', '5']}
-					placeholder="Select a level"
-					onChange={(select) => setRating(select.target.value)}
-					value={rating || ''}
-=======
 			<form onSubmit={(e) => {
 				e.preventDefault();
 				if (!rating) return;
@@ -128,7 +102,6 @@
 				placeholder="Select a level"
 				onChange={(select) => setRating(select.target.value)}
 				value={rating || ''}
->>>>>>> 50c2d463
 				/>
 				<br />
 				<input type="submit" value="Rate" />
