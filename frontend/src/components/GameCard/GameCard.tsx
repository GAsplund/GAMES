import { FC } from 'react';
import styles from './GameCard.module.css';
import { useApiPost } from '@/src/hooks/apiHooks';

interface GameCardProps {
	name: string;
	description: string;
	platform: string;
	playtimeMinutes: string;
	releaseDate: string;
<<<<<<< HEAD
	borrowed: boolean;
=======
	playerMin: string;
	playerMax: string;
>>>>>>> 4e2bc515
}

const GameCard: FC<GameCardProps> = ({
	name,
	description,
	platform,
	releaseDate,
	playtimeMinutes,
<<<<<<< HEAD
	borrowed
=======
	playerMin,
	playerMax
>>>>>>> 4e2bc515
}) => {
	return (
		<li className={styles.card}>
			<h2>{name}</h2>
			<p>{description}</p>
			<p>Platform: {platform}</p>
			<p>Playtime: {playtimeMinutes} mins</p>
			<p>Release date: {releaseDate}</p>
<<<<<<< HEAD
			<p>
				Status:
				{borrowed ? 'Currently borrowed' : 'Currently Available'}
			</p>
=======
			<p>Minimum players: {playerMin}</p>
			<p>Maximum players: {playerMax}</p>
>>>>>>> 4e2bc515
		</li>
	);
};

export default GameCard;<|MERGE_RESOLUTION|>--- conflicted
+++ resolved
@@ -8,12 +8,9 @@
 	platform: string;
 	playtimeMinutes: string;
 	releaseDate: string;
-<<<<<<< HEAD
 	borrowed: boolean;
-=======
 	playerMin: string;
 	playerMax: string;
->>>>>>> 4e2bc515
 }
 
 const GameCard: FC<GameCardProps> = ({
@@ -22,12 +19,9 @@
 	platform,
 	releaseDate,
 	playtimeMinutes,
-<<<<<<< HEAD
-	borrowed
-=======
+	borrowed,
 	playerMin,
 	playerMax
->>>>>>> 4e2bc515
 }) => {
 	return (
 		<li className={styles.card}>
@@ -36,15 +30,12 @@
 			<p>Platform: {platform}</p>
 			<p>Playtime: {playtimeMinutes} mins</p>
 			<p>Release date: {releaseDate}</p>
-<<<<<<< HEAD
 			<p>
 				Status:
 				{borrowed ? 'Currently borrowed' : 'Currently Available'}
 			</p>
-=======
 			<p>Minimum players: {playerMin}</p>
 			<p>Maximum players: {playerMax}</p>
->>>>>>> 4e2bc515
 		</li>
 	);
 };
