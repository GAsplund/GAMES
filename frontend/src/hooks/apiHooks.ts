--- conflicted
+++ resolved
@@ -38,10 +38,7 @@
 export const useApiPost = <T>(apiPath: string) => {
 	const [loading, setLoading] = useState(false);
 	const [error, setError] = useState(null);
-<<<<<<< HEAD
-=======
 	const [data, setData] = useState<T | null>(null);
->>>>>>> c7aa3f19
 	const [success, setSuccess] = useState(false);
 
 	const postData = async (body: any) => {
@@ -63,15 +60,11 @@
 					'Error fetching data from server with status code: ' + response.status
 				);
 			}
-<<<<<<< HEAD
 
-			setSuccess(true);
-=======
 			const data = await response.json();
 			setData(data);
 			setSuccess(true);
       
->>>>>>> c7aa3f19
 		} catch (error: any) {
 			setError(error.message);
 		} finally {
@@ -79,9 +72,5 @@
 		}
 	};
 
-<<<<<<< HEAD
-	return { success, loading, error, postData };
-=======
 	return { success, loading, error, postData, data };
->>>>>>> c7aa3f19
 };