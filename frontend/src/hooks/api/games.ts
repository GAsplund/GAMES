--- conflicted
+++ resolved
@@ -16,13 +16,8 @@
 	playerMax: number;
 	location: string;
 	owner: string;
-<<<<<<< HEAD
-	ratingAvg: number;
-	ratingUser: string;
-=======
 	ratingAvg: number | null;
 	ratingUser: number | null;
->>>>>>> df933953
 	isPlayed: boolean;
 }
 
